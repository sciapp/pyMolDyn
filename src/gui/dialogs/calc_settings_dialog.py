--- conflicted
+++ resolved
@@ -40,11 +40,8 @@
     def init_gui(self):
 
         vbox            = QtGui.QVBoxLayout()
-<<<<<<< HEAD
         hbox            = QtGui.QHBoxLayout()
         inner_layout    = QtGui.QVBoxLayout()
-=======
->>>>>>> 2bc8b3a0
         button_hbox     = QtGui.QHBoxLayout()
         res_hbox        = QtGui.QHBoxLayout()
 
@@ -104,7 +101,6 @@
 
         self.exportdir_radio_input.setChecked(True)
 
-<<<<<<< HEAD
         covalence_radii_by_element = self.__get_all_covalence_radii_by_element()
         self.radii_widget = RadiiWidget(covalence_radii_by_element, self.file_frame_dict, self)
 
@@ -112,6 +108,7 @@
         inner_layout.addWidget(self.table_view)
         inner_layout.addWidget(self.surf_check)
         inner_layout.addWidget(self.center_check)
+        inner_layout.addWidget(self.gyration_tensor_check)
         inner_layout.addWidget(self.overwrite_check)
         inner_layout.addWidget(self.exporthdf5_check)
         inner_layout.addWidget(self.exporttext_check)
@@ -120,18 +117,6 @@
 
         hbox.addLayout(inner_layout)
         hbox.addWidget(self.radii_widget)
-=======
-        vbox.addLayout(res_hbox)
-        vbox.addWidget(self.table_view)
-        vbox.addWidget(self.surf_check)
-        vbox.addWidget(self.center_check)
-        vbox.addWidget(self.gyration_tensor_check)
-        vbox.addWidget(self.overwrite_check)
-        vbox.addWidget(self.exporthdf5_check)
-        vbox.addWidget(self.exporttext_check)
-        vbox.addWidget(self.exportdir_radio_input)
-        vbox.addWidget(self.exportdir_radio_config)
->>>>>>> 2bc8b3a0
 
         vbox.addLayout(hbox)
         vbox.addLayout(button_hbox)
@@ -286,7 +271,6 @@
         self.done(QtGui.QDialog.Rejected)
 
     def calculation_settings(self):
-<<<<<<< HEAD
         calc_settings = None
         while True:
             ok = self.exec_()
@@ -296,6 +280,7 @@
                 cutoff_radii = self.radii_widget.cutoff_radii
                 surface_based = self.surf_check.isChecked()
                 center_based = self.center_check.isChecked()
+                gyration_tensor = self.gyration_tensor_check.isChecked()
                 overwrite = self.overwrite_check.isChecked()
                 exporthdf5 = self.exporthdf5_check.isChecked()
                 exporttext = self.exporttext_check.isChecked()
@@ -309,6 +294,7 @@
                                                                 domains=True,
                                                                 surface_cavities=surface_based,
                                                                 center_cavities=center_based,
+                                                                gyration_tensor=gyration_tensor,
                                                                 recalculate=overwrite,
                                                                 exporthdf5=exporthdf5,
                                                                 exporttext=exporttext,
@@ -509,29 +495,4 @@
             self._discard_preset_choice_on_next_rb_click = False
             self.rb_custom.click()
             for i, elem in enumerate(self._radii):
-                self.tw_cutoff.cellWidget(i, 1).setText(str(cutoff_radii[elem]))
-=======
-        ok = self.exec_()
-        surface_based = self.surf_check.isChecked()
-        center_based = self.center_check.isChecked()
-        gyration_tensor = self.gyration_tensor_check.isChecked()
-        overwrite = self.overwrite_check.isChecked()
-        exporthdf5 = self.exporthdf5_check.isChecked()
-        exporttext = self.exporttext_check.isChecked()
-        if self.exportdir_radio_config.isChecked():
-            exportdir = config.Path.result_dir
-        else:
-            exportdir = None
-
-        return (calculation.CalculationSettings(datasets=self.file_frame_dict,
-                                                resolution=self.resolution,
-                                                domains=True,
-                                                surface_cavities=surface_based,
-                                                center_cavities=center_based,
-                                                gyration_tensor=gyration_tensor,
-                                                recalculate=overwrite,
-                                                exporthdf5=exporthdf5,
-                                                exporttext=exporttext,
-                                                exportdir=exportdir),
-                ok)
->>>>>>> 2bc8b3a0
+                self.tw_cutoff.cellWidget(i, 1).setText(str(cutoff_radii[elem]))