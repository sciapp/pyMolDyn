--- conflicted
+++ resolved
@@ -100,13 +100,9 @@
         export_bond_dihedral_angles_action.setShortcut('Ctrl+3')
         export_bond_dihedral_angles_action.triggered.connect(self.wrapper_export_bond_dihedral_angles)
 
-<<<<<<< HEAD
-
-=======
         website_action = QtGui.QAction('&pyMolDyn website', self)
         website_action.setShortcut('F1')
         website_action.triggered.connect(self.show_website)
->>>>>>> 7597d191
 
         about_action = QtGui.QAction('&About', self)
         about_action.triggered.connect(self.show_about_box)
@@ -125,13 +121,10 @@
         export_submenu.addAction(export_bond_angles_action)
         export_submenu.addAction(export_bond_dihedral_angles_action)
 
-<<<<<<< HEAD
+
         help_menu = self.menubar.addMenu('&Help')
-=======
-        help_menu = menubar.addMenu('&Help')
         help_menu.addAction(website_action)
         help_menu.addSeparator()
->>>>>>> 7597d191
         help_menu.addAction(about_action)
 
     def show_settings(self):
@@ -152,7 +145,6 @@
 
     def init_submenu_recent_files(self):
         self.recent_files_submenu = QtGui.QMenu("&Recent files", self)
-        print "if: ", self.recent_files
         if (self.recent_files is None) or (self.recent_files == ['']) or (self.recent_files == []):
             self.file_dock.file_tab.most_recent_path = "~"     # this variable is used to open the FileDialog in the propper path
 
