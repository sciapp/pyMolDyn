# -*- coding: utf-8 -*-

from PySide import QtCore, QtGui
import os.path
from core import calculation, volumes
from gui.dialogs.calc_settings_dialog import CalculationSettingsDialog
from gui.dialogs.progress_dialog import ProgressDialog
from config.configuration import config
from util.message import print_message, progress, finish


class FileTabDock(QtGui.QDockWidget):
    """
        DockWidget for the 'file'-tab
    """
    def __init__(self, parent):
        QtGui.QDockWidget.__init__(self, "file", parent)
        self.setWidget(QtGui.QWidget(self))

        self.layout     = QtGui.QHBoxLayout()
        self.file_tab   = FileTab(self.widget(), parent)

        self.layout.addWidget(self.file_tab)
        self.widget().setLayout(self.layout)

        self.setFeatures(QtGui.QDockWidget.DockWidgetMovable | QtGui.QDockWidget.DockWidgetFloatable)


class CalculationThread(QtCore.QThread):
    """
        Thread to calculate the cavities
    """
    def __init__(self, parent, settings):
        QtCore.QThread.__init__(self, parent)
        self.settings = settings

    def run(self):
        calculation.calculate(self.settings)


class FileTab(QtGui.QWidget):
    """
        tab 'file' in the main widget
    """

    def __init__(self, parent, main_window):
        QtGui.QWidget.__init__(self, parent)
        self.init_gui()
        self.main_window = main_window
        self.progress_dialog = ProgressDialog(self)

        p = self.progress_dialog
        self.main_window.set_output_callbacks(p.progress, p.print_step, p.calculation_finished)

    def init_gui(self):
        self.vbox = QtGui.QVBoxLayout()
        self.button_hbox = QtGui.QHBoxLayout()

        self.file_button = QtGui.QPushButton('Open', self)
        self.file_button.clicked.connect(self.open_file_dialog)
        self.button_hbox.addWidget(self.file_button)

        self.delete_button = QtGui.QPushButton('Delete', self)
        self.delete_button.clicked.connect(self.remove_selected_files)
        self.button_hbox.addWidget(self.delete_button)

        self.calculate_button = QtGui.QPushButton('Calculate', self)
        self.calculate_button.clicked.connect(self.calculate)
        self.button_hbox.addWidget(self.calculate_button)

        self.vbox.addLayout(self.button_hbox)

        self.file_list = DragList(self)
        self.file_list.itemDoubleClicked.connect(self.calculate)
        self.file_list.itemSelectionChanged.connect(self.selection_changed)
        self.vbox.addWidget(self.file_list)

#        for f in os.listdir("../xyz"):
#            if f.endswith(".xyz"):
#                self.file_list.add_file(os.path.join("../xyz", f))
        # load recent files
        for path in config.recent_files:
            self.file_list.add_file(path)

        self.setLayout(self.vbox)

    def selection_changed(self):
        sel = self.file_list.get_selection()
        if not sel or len(self.file_list.get_selection()) > 1:
            return

    def remove_selected_files(self):
        self.file_list.remove_selected_files()

    def open_file_dialog(self):
        filenames, _ = QtGui.QFileDialog.getOpenFileNames(self, 'Open dataset', '~')

        for fn in filenames:
            if fn:
                self.file_list.add_file(fn)

    def calculate(self):
        filenames = map(str, self.file_list.get_selection())
        if len(filenames) == 0:
            QtGui.QMessageBox.information(self, 'Information', "Choose a dataset", QtGui.QMessageBox.Ok)
            return
        dia = CalculationSettingsDialog(self, filenames)
        settings, ok = dia.calculation_settings()

        if ok:
<<<<<<< HEAD
            for fn in filenames:
                # TODO optimize
                volume = volumes.get_volume_from_file(fn)
                frames = range(1, calculation.count_frames(fn) + 1) if frames[0] == -1 else frames
                for frame in frames:
                    if calculation.calculated(fn, frame, resolution, use_center_points):
                        #show Yes No Dialog
                        reply = QtGui.QMessageBox.warning(self,
                                                        'Warning',
                                                        "Are you sure that the existing results should be overwritten?",
                                                        QtGui.QMessageBox.Yes | QtGui.QMessageBox.No,
                                                        QtGui.QMessageBox.No)
                        if reply == QtGui.QMessageBox.No:
                            continue
                    self.calculate_frame(fn, frame, volume, resolution, use_center_points)
            self.main_window.show_dataset(calculation.getresults(fn, frames[-1], volume, resolution))
            #print 'calculation finished'
            print_message("calculation finished")
            finish()

    def calculate_frame(self, filename, frame_nr, volume, resolution, use_center_points):
        print_message("calculating frame {}".format(frame_nr))
        if calculation.calculated(filename, frame_nr, resolution, True):
            base_name = ''.join(os.path.basename(filename).split(".")[:-1])
            exp_name = "{}{}.hdf5".format(config.Path.result_dir, base_name)
            calculation.delete_center_cavity_information(exp_name, frame_nr, resolution)

        if use_center_points:
            if not calculation.calculated(filename, frame_nr, resolution, False):
                thread = CalculationThread(self, filename, frame_nr, volume, resolution, False)
                thread.start()
                self.progress_dialog.exec_()
                thread.wait()

        thread = CalculationThread(self, filename, frame_nr, volume, resolution, use_center_points)
        thread.start()
        self.progress_dialog.exec_()
        thread.wait()
=======
            calculated = [calculation.calculated(fn, frame, settings.resolution, False) for frame in settings.frames for fn in settings.filenames]
            if any(calculated):
                #show Yes No Dialog
                reply = QtGui.QMessageBox.warning(self,
                                                'Warning',
                                                "Are you sure that the existing results should be overwritten?",
                                                QtGui.QMessageBox.Yes | QtGui.QMessageBox.No,
                                                QtGui.QMessageBox.No)
                if reply == QtGui.QMessageBox.No:
                    return
            thread = CalculationThread(self, settings)
            thread.start()
            self.progress_dialog.exec_()
            thread.wait()

            self.main_window.show_dataset(fn, settings.frames[-1], settings.resolution)
    #
    # def calculate_frames(self, filename, frame_nr, resolution, use_center_points):
    #     if calculation.calculated(filename, frame_nr, resolution, True):
    #         base_name = ''.join(os.path.basename(filename).split(".")[:-1])
    #         exp_name = "{}{}.hdf5".format(config.Path.result_dir, base_name)
    #         calculation.delete_center_cavity_information(exp_name, frame_nr, resolution)
    #
    #     if use_center_points:
    #         if not calculation.calculated(filename, frame_nr, resolution, False):
    #             thread = CalculationThread(self, filename, frame_nr, resolution, False)
    #             thread.start()
    #             self.progress_dialog.exec_()
    #             thread.wait()
    #
    #     thread = CalculationThread(self, filename, frame_nr, resolution, use_center_points)
    #     thread.start()
    #     self.progress_dialog.exec_()
>>>>>>> 99702d0a


class DragList(QtGui.QListWidget):
    def __init__(self, parent):
        super(DragList, self).__init__(parent)
        self.setAcceptDrops(True)
        self.setSelectionMode(QtGui.QAbstractItemView.ExtendedSelection)
        self.setDragEnabled(True)
        self.datalist = {}

    def dragMoveEvent(self, event):
        pass

    def add_file(self, path):
        bname = os.path.basename(path)
        if bname not in self.datalist and path.endswith('.xyz'):
            self.datalist[bname] = path
            self.addItem(bname)
            if path not in config.recent_files:
                print path
                config.add_recent_file(path)

    def dragEnterEvent(self, e):
        if e.mimeData().hasUrls():
            if e.mimeData().urls()[0].scheme() == 'file':
                e.accept()
            else:
                e.ignore()
        else:
            e.ignore()

    def dropEvent(self, e):
        for f in e.mimeData().urls():
            if os.path.isfile(f.path()):
                self.add_file(f.path())

    def remove_selected_files(self):
        for item in self.selectedItems():
            row = self.row(item)
            self.takeItem(row)
            del self.datalist[item.text()]

    def get_selection(self):
        return [self.datalist[str(item.text())] for item in self.selectedItems()]<|MERGE_RESOLUTION|>--- conflicted
+++ resolved
@@ -108,46 +108,6 @@
         settings, ok = dia.calculation_settings()
 
         if ok:
-<<<<<<< HEAD
-            for fn in filenames:
-                # TODO optimize
-                volume = volumes.get_volume_from_file(fn)
-                frames = range(1, calculation.count_frames(fn) + 1) if frames[0] == -1 else frames
-                for frame in frames:
-                    if calculation.calculated(fn, frame, resolution, use_center_points):
-                        #show Yes No Dialog
-                        reply = QtGui.QMessageBox.warning(self,
-                                                        'Warning',
-                                                        "Are you sure that the existing results should be overwritten?",
-                                                        QtGui.QMessageBox.Yes | QtGui.QMessageBox.No,
-                                                        QtGui.QMessageBox.No)
-                        if reply == QtGui.QMessageBox.No:
-                            continue
-                    self.calculate_frame(fn, frame, volume, resolution, use_center_points)
-            self.main_window.show_dataset(calculation.getresults(fn, frames[-1], volume, resolution))
-            #print 'calculation finished'
-            print_message("calculation finished")
-            finish()
-
-    def calculate_frame(self, filename, frame_nr, volume, resolution, use_center_points):
-        print_message("calculating frame {}".format(frame_nr))
-        if calculation.calculated(filename, frame_nr, resolution, True):
-            base_name = ''.join(os.path.basename(filename).split(".")[:-1])
-            exp_name = "{}{}.hdf5".format(config.Path.result_dir, base_name)
-            calculation.delete_center_cavity_information(exp_name, frame_nr, resolution)
-
-        if use_center_points:
-            if not calculation.calculated(filename, frame_nr, resolution, False):
-                thread = CalculationThread(self, filename, frame_nr, volume, resolution, False)
-                thread.start()
-                self.progress_dialog.exec_()
-                thread.wait()
-
-        thread = CalculationThread(self, filename, frame_nr, volume, resolution, use_center_points)
-        thread.start()
-        self.progress_dialog.exec_()
-        thread.wait()
-=======
             calculated = [calculation.calculated(fn, frame, settings.resolution, False) for frame in settings.frames for fn in settings.filenames]
             if any(calculated):
                 #show Yes No Dialog
@@ -163,7 +123,9 @@
             self.progress_dialog.exec_()
             thread.wait()
 
-            self.main_window.show_dataset(fn, settings.frames[-1], settings.resolution)
+            self.main_window.show_dataset(calculation.getresults(fn, frames[-1], volume, resolution))
+            print_message("calculation finished")
+            finish()
     #
     # def calculate_frames(self, filename, frame_nr, resolution, use_center_points):
     #     if calculation.calculated(filename, frame_nr, resolution, True):
@@ -181,7 +143,6 @@
     #     thread = CalculationThread(self, filename, frame_nr, resolution, use_center_points)
     #     thread.start()
     #     self.progress_dialog.exec_()
->>>>>>> 99702d0a
 
 
 class DragList(QtGui.QListWidget):
