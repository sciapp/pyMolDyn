# -*- coding: utf-8 -*-
'''
This module allows the analysis of surface-based molecular cavities in various 
volumes. To do so, a volume and a list of atom positions and their cutoff radii
is required. The following example shows reading the first frame of a ``xyz`` 
file (using the ``pybel`` module), defining a hexagonal volume and moving all 
atoms into this volume.

.. code-block:: python
   :emphasize-lines: 7,10
   
   import pybel
   
   atoms = pybel.readfile("xyz", "hexagonal.xyz").next().atoms
   num_atoms = len(atoms)
   atom_positions = [atom.coords for atom in atoms]

   volume = volumes.HexagonalVolume(17.68943, 22.61158)
   for atom_index in range(num_atoms):
       atom_positions[atom_index] = volume.get_equivalent_point(atom_positions[atom_index])
   atoms = Atoms(atom_positions, [2.8]*num_atoms)
   
After this, a discretization of the volume is needed. This module supports
caching of these with the ``DiscretizationCache`` class.

.. code-block:: python
   
   discretization_cache = DiscretizationCache('cache.hdf5')
   discretization = discretization_cache.get_discretization(volume, 192)
   
Using this ``discretization`` and the ``Atoms`` object created above, the atom
positions and their cutoff radii are also discretized.

.. code-block:: python
   
   atom_discretization = AtomDiscretization(atoms, discretization)
   
With these objects created, all preparations are complete and the domain and
cavity calculation can be done:

.. code-block:: python
   
   domain_calculation = DomainCalculation(discretization, atom_discretization)
   cavity_calculation = CavityCalculation(domain_calculation)
   
Additionally, calculation of center-based cavities is possible by passing an 
additional parameter to the CavityCalculation:

.. code-block:: python

   cavity_calculation = CavityCalculation(domain_calculation,
                                          use_surface_points=False)
                                          
The FakeDomainCalculation class provides a drop-in replacement for the
domain_calculation object in case the results of a previous calculation need to
be used (this is possible as only those attributes which are stored are actually
used during center-based cavity calculation, which is not the case for surface-
based cavity calculations, which at least require the surface point lists).

The CalculationResults class provides a container for the results and allows 
storage to and retrieval from HDF5 files. These files have several groups which 
contain the relevant information.

Author: Florian Rhiem <f.rhiem@fz-juelich.de>
'''
from math import ceil, floor, sin, cos, pi
import itertools
import sys
import numpy as np
import numpy.linalg as la
import h5py
from gr3 import triangulate
import os.path

dimension = 3
dimensions = range(dimension)

import volumes

class DiscretizationCache(object):
    '''
    Instances of this class use a hdf5-formatted file as a cache for volume
    discretizations.
    '''
    
    def __init__(self, filename):
        self.file = h5py.File(filename, 'a')
        if '/discretizations' not in self.file:
            self.file.create_group('/discretizations')
            
    def get_discretization(self, volume, d_max):
        '''
        Return a cached discretization are generate a new one, store it in the
        cache file and then return it.
        '''
        discretization_repr = repr(volume) + " d_max=%d" %d_max
        print discretization_repr
        if discretization_repr in self.file['/discretizations']:
            stored_discretization = self.file['/discretizations/'+discretization_repr]
            grid = np.array(stored_discretization)
            discretization = Discretization(volume, d_max, grid)
        else:
            discretization = Discretization(volume, d_max)
            grid = discretization.grid
            self.file['/discretizations/'+discretization_repr] = grid
            self.file.flush()
        return discretization
        
    def get_discretization_from_string(self, string):
        string_parts = string.split()
        volume_type = string_parts[0]
        volume_type = volume_type.title()+"Volume"
        volume_class = getattr(volumes, volume_type)
        argument_info = string_parts[1:-1]
        arguments = {}
        for argument in argument_info:
            name, value = argument.split('=')
            value = float(value)
            arguments[name] = value
        volume = volume_class(**arguments)
        d_max_info = string_parts[-1]
        if not d_max_info.startswith('d_max='):
            raise Exception('Any volume discretization information string must end with "d_max=<d_max>".')
        d_max = float(d_max_info[len('d_max='):])
        return self.get_discretization(volume, d_max)
        

class Discretization(object):
    '''
    Instances of this class represent a discrete version of a volume.
    
    The discretization is done in the following steps:
     1. For a given maximum resolution of the resulting discrete representation
        (d_max), the length of the discretization cells (s_step) is calculated.
     2. The actual resolutions of the resulting discrete representation (d) are
        calculated and the side lengths of corresponding bounding cuboid
        (s_tilde) are calculated. (After this point, the transformation 
        functions discrete_to_continuous(p) and continuous_to_discrete(p) can be
        used.)
     3. The volume's translation vectors are discretized (translation_vectors)
        and combinations of these are calculated (combined_translation_vectors).
     4. An integer grid is created and for each discrete point, it stores either
        0 if the point is inside the volume or 1 if it is outside the volume.
     5. In the grid, for each point which is inside the volume (value = 0) all 
        points created by addition of a combined translation vector are defined
        to be outside of the volume (value = 1), except for the point itself.
        After this, there is no equivalent pair of points, which both are inside
        the volume.
     6. At this point there might still be some points in the grid though, which
        have no equivalent point inside of the volume (value = 0). For each of 
        these points, all equivalent points are found and from these, the one 
        closest to the center (continuous coordinates (0,0,0)) is defined to be 
        inside the volume.
     7. For each point which is outside of the volume (value = 1). A negative 
        value is set to indicate which combined translation vector leads to the
        equivalent point inside the volume.
         
    '''
    def __init__(self, volume, d_max, grid=None):
        # step 1
        self.d_max = d_max
        self.volume = volume
        self.s = volume.side_lengths
        self.s_max = max(self.s)
        if self.d_max%2 == 1:
            self.d_max -= 1
        self.s_step = self.s_max/(self.d_max-4)
        print "s_step",self.s_step
        
        #step 2
        self.d = [int(floor(self.s[i]/self.s_step)+4) for i in dimensions]
        for i in dimensions:
            if self.d[i]%2 == 1:
                self.d[i] += 1
        print "d", self.d
        self.s_tilde = [(self.d[i]-1)*self.s_step for i in dimensions]
        
        # step 3
        self.translation_vectors = [[int(floor(c/self.s_step+0.5)) for c in v] for v in self.volume.translation_vectors]
        self.combined_translation_vectors = [[sum([v[0][j]*v[1] for v in zip(self.translation_vectors, i)]) for j in dimensions] for i in itertools.product((-1, 0, 1), repeat=dimension) if any(i)]
        
        if grid is not None:
            self.grid = grid
        else:
            #step 4
            self.grid = np.zeros(self.d, dtype=np.int8)
            for p in itertools.product(*map(range, self.d)):
                point = self.discrete_to_continuous(p)
                if self.volume.is_inside(point):
                    self.grid[p] = 0
                else:
                    self.grid[p] = 1
            # step 5
            for p in itertools.product(*map(range, self.d)):
                equivalent_points = [[p[i]+v[i] for i in dimensions] for v in self.combined_translation_vectors]
                valid_equivalent_points = [tuple(point) for point in equivalent_points if all([0 <= point[i] <= self.d[i]-1 for i in dimensions])]
                if self.grid[p] == 0:
                    equivalent_points_inside = [point for point in valid_equivalent_points if self.grid[point] == 0]
                    for point in equivalent_points_inside:
                        self.grid[point] = 1
            # step 6 & 7
            for p in itertools.product(*map(range, self.d)):
                equivalent_points = [([p[i]+v[i] for i in dimensions], vi) for vi, v in enumerate(self.combined_translation_vectors)]
                valid_equivalent_points = [(tuple(point), vi) for point, vi in equivalent_points if all([0 <= point[i] <= self.d[i]-1 for i in dimensions])]
                if self.grid[p] == 1:
                    equivalent_points_inside = [(point, vi) for point, vi in valid_equivalent_points if self.grid[point] == 0]
                    if not equivalent_points_inside:
                        nearest_to_center = p
                        nearest_to_center_index = -1 # -1 -> -(-1+1) == 0
                        min_d_center = sum([(p[i] - self.d[i]/2)*(p[i] - self.d[i]/2) for i in dimensions])
                        for p2,vi in valid_equivalent_points:
                            d_center = sum([(p2[i] - self.d[i]/2)*(p2[i] - self.d[i]/2) for i in dimensions])
                            if d_center < min_d_center:
                                min_d_center = d_center
                                nearest_to_center = p2
                                nearest_to_center_index = vi
                        self.grid[nearest_to_center] = 0
                        self.grid[p] = -(nearest_to_center_index+1)
                    else:
                        combined_translation_vector_index = equivalent_points_inside[0][1]
                        self.grid[p] = -(combined_translation_vector_index+1)
        print "translation vectors", self.translation_vectors

    def get_direct_neighbors(self, point):
        '''
        This method returns the direct neighbor points of a given point.
        '''
        neighbors_without_bound_checks = [[point[j]+i[j] for j in dimensions] for i in itertools.product((-1, 0, 1), repeat=dimension) if any(i)]
        direct_neighbors = [tuple(neighbor) for neighbor in neighbors_without_bound_checks if all([0 <= neighbor[j] <= self.d[j] - 1 for j in dimensions])]
        return direct_neighbors

    def get_neighbors_in_volume(self, point):
        '''
        This method returns the neighbor points of a given point, which are
        inside the volume.
        '''
        direct_neighbors = self.get_direct_neighbors(point)
        neighbors_in_volume = map(self.get_equivalent_point_in_volume, direct_neighbors)
        return neighbors_in_volume

    def get_equivalent_point_in_volume(self, point):
        '''
        For a point given in discrete coordinates, this method returns the point
        which is inside of the volume and is equivalent to the given point.
        '''
        if self.grid[point] == 0:
            return point
        else:
            combined_translation_vector_index = -self.grid[point]-1
            combined_translation_vector = self.combined_translation_vectors[combined_translation_vector_index]
            return tuple([point[i]+combined_translation_vector[i] for i in dimensions])

    def continuous_to_discrete(self,point):
        '''
        Transforms a point from continuous to discrete coordinates.
        '''
        return tuple([int(floor((point[i]+self.s_tilde[i]/2)/self.s_step+0.5)) for i in dimensions])

    def discrete_to_continuous(self,point):
        '''
        Transforms a point from discrete to continuous coordinates.
        '''
        return tuple([point[k]*self.s_step-self.s_tilde[k]/2 for k in dimensions])
        
    def __repr__(self):
        discretization_repr = repr(self.volume) + " d_max=%d" % self.d_max

class Atoms:
    '''
    Instances of this class represent a list of atoms and their properties:
    - position
    - cavity cutoff radius
    
    To allow iteration in the order of their radii (from largest to smallest),
    the attributes self.sorted_radii and self.sorted_positions can be used.
    '''
    def __init__(self, atom_positions, atom_radii):
        self.positions = atom_positions
        self.radii = atom_radii
        self.sorted_radii = sorted(list(set(self.radii)), reverse=True)
        self.radii_as_indices = []
        self.sorted_positions = []
        for index, radius in enumerate(self.sorted_radii):
            for atom_index,atom_radius in enumerate(self.radii):
                if radius == atom_radius:
                    self.radii_as_indices.append(index)
                    self.sorted_positions.append(self.positions[atom_index])

class AtomDiscretization:
    '''
    Instances of this class represent a list of atoms in a discrete volume.
    '''
    def __init__(self, atoms, discretization):
        self.discretization = discretization
        self.atoms = atoms
        self.sorted_discrete_radii = []
        self.discrete_radii = []
        self.discrete_positions = []
        for radius_index, position in zip(self.atoms.radii_as_indices,self.atoms.sorted_positions):
            radius = self.atoms.sorted_radii[radius_index]
            discrete_position = self.discretization.continuous_to_discrete(position)
            self.discrete_positions.append(discrete_position)
        for radius in self.atoms.sorted_radii:
            discrete_radius = int(floor(radius/self.discretization.s_step+0.5))
            self.sorted_discrete_radii.append(discrete_radius)
        print "maximum radius:", self.sorted_discrete_radii[0]


class DomainCalculation:
    '''
    Cavity domain calulation is performed by the following steps:
     1. A grid is created with the resolution defined in the volume
        discretization and filled with zeros.
     2. For each atom, all points in the grid closer to this atom than the 
        discrete cavity cutoff radius are set to a point indicating the atom
        index (atom_index+1). This is done with a 'sphere grid', which can be 
        reused for atoms with the same discrete radius.
     3. At this point, every point in the grid which is inside of the volume and
        still has a value of zero is part of a cavity domain. To find these 
        domains, the method walk_domain is used and for each domain, centers and
        surface points (points with a neighbor outside of the cavity domain) are
        stored in lists. Points inside of a domain are marked with a negative
        value indicating which domain they are part of.
    '''
    def __init__(self, discretization, atom_discretization):
        # step 1
        self.discretization = discretization
        self.atom_discretization = atom_discretization
        self.grid = np.zeros(self.discretization.d,dtype=np.int64)

        # step 2
        last_radius_index = -1 # (for reuse of sphere grids)
        atom_information = itertools.izip(range(len(self.atom_discretization.discrete_positions)), self.atom_discretization.atoms.radii_as_indices, self.atom_discretization.discrete_positions)
        for atom_index, radius_index, real_discrete_position in atom_information:
            discrete_radius = self.atom_discretization.sorted_discrete_radii[radius_index]
            if radius_index != last_radius_index:
                last_radius_index = radius_index
                sphere_grid = np.zeros([discrete_radius*2+1 for i in dimensions], dtype=np.bool)
                for point in itertools.product(range(discrete_radius*2+1), repeat=dimension):
                    squared_distance_to_grid_center = sum([(point[i]-discrete_radius)*(point[i]-discrete_radius) for i in dimensions])
                    sphere_grid[point] = (squared_distance_to_grid_center <= discrete_radius*discrete_radius)
            for v in self.discretization.combined_translation_vectors+[(0, 0, 0)]:
                discrete_position = [real_discrete_position[i]+v[i] for i in dimensions]
                for point in itertools.product(range(discrete_radius*2+1), repeat=dimension):
                    if sphere_grid[point]:
                        p = [point[i]-discrete_radius+discrete_position[i] for i in dimensions]
                        if all([0 <= p[i] <= self.discretization.d[i]-1 for i in dimensions]):
                            grid_value = self.discretization.grid[tuple(p)]
                            if grid_value == 0:
                                self.grid[tuple(p)] = atom_index+1
        # step 3
        domain_index = 0
        self.centers = []
        self.surface_point_list = []
        for p in itertools.product(*map(range,self.discretization.d)):
            if self.grid[p] == 0 and self.discretization.grid[p] == 0:
                center, surface_points = self.walk_domain(p, domain_index)
                self.centers.append(center)
                self.surface_point_list.append(surface_points)
                domain_index += 1
        print "number of domains:", domain_index
        self.domain_volumes = []
        for domain_index in range(len(self.centers)):
            domain_volume = (self.grid == -(domain_index+1)).sum()*(self.discretization.s_step**3)
            self.domain_volumes.append(domain_volume)
        self.triangles()

    def walk_domain(self, p, domain_index):
        '''
        This function 'walks' through a cavity domain with a given index,
        starting at the point p.
        All neighbors of a point (which is inside of the domain) which are also
        inside of a domain are marked as part of this domain and used for
        further 'walking'.
        '''
        points_to_walk = [p]
        max_squared_distance = 0
        surface_points = []
        while points_to_walk:
            p = points_to_walk.pop()
            if self.grid[p] == 0:
                min_squared_distance = sys.maxint
                for real_discrete_position in self.atom_discretization.discrete_positions:
                    for v in self.discretization.combined_translation_vectors+[(0,0,0)]:
                        discrete_position = [real_discrete_position[i]+v[i] for i in dimensions]
                        squared_distance = sum([(discrete_position[i]-p[i])*(discrete_position[i]-p[i]) for i in dimensions])
                        min_squared_distance = min(squared_distance,min_squared_distance)
                if min_squared_distance > max_squared_distance:
                    max_squared_distance = min_squared_distance
                    center = p
                self.grid[p] = -domain_index-1
                if any([self.discretization.grid[n] < 0 or self.grid[n] > 0 for n in self.discretization.get_direct_neighbors(p)]):
                    surface_points.append(p)
                for neighbor in self.discretization.get_neighbors_in_volume(p):
                    points_to_walk.append(neighbor)
        return center, surface_points

    def triangles(self):
        if hasattr(self, "domain_triangles"):
            return self.domain_triangles
        number_of_domains = len(self.centers)
        print number_of_domains
        domain_triangles = []
        domain_surface_areas = []
        step = (self.discretization.s_step,)*3
        offset = self.discretization.discrete_to_continuous((0, 0, 0))
        for domain_index in range(number_of_domains):
            print "Calculating triangles for domain", domain_index
            grid_value = -(domain_index+1)
            grid = (self.grid == grid_value)
            views = []
            for x, y, z in itertools.product(*map(xrange, (3, 3, 3))):
                view = grid[x:grid.shape[0]-2+x, y:grid.shape[1]-2+y, z:grid.shape[2]-2+z]
                views.append(view)
            grid = np.zeros(grid.shape, np.uint16)
            grid[:,:,:] = 0
            grid[1:-1, 1:-1, 1:-1] = sum(views)+100
            domain_triangles.append(triangulate(grid, step, offset, 100))
            domain_surface_area = 0
            for domain_triangle in domain_triangles[-1][0]:
                any_outside = False
                for vertex in domain_triangle:
                    discrete_vertex = self.discretization.continuous_to_discrete(vertex)
                    if self.discretization.grid[discrete_vertex] != 0:
                        any_outside = True
                        break
                if not any_outside:
                    v1, v2, v3 = domain_triangle
                    a = v2-v1
                    b = v3-v1
                    triangle_surface_area = la.norm(np.cross(a,b))*0.5
                    domain_surface_area += triangle_surface_area
            domain_surface_areas.append(domain_surface_area)
        self.domain_triangles = domain_triangles
        self.domain_surface_areas = domain_surface_areas
        return domain_triangles

class CavityCalculation:
    '''
    Cavity domain calulation is performed by the following steps:
     1. The discrete volume grid is divided into subgrid cells with a side length 
        based on the maximum discrete cavity cutoff radius. For each subgrid, a
        tuple of three lists is stored (in self.sg).
     2. The first list for each subgrid cell is filled with the atoms inside the
        cell (their 'real' positions, which might be outside of the volume).
     3. The second and third lists are filled with surface points and their 
        domain index. (These might also be moved with the translation vectors
        and might thereby also be outside of the volume.)
     4. A new grid is created (grid3) and each point in this grid is set to zero
        if it is outside of the volume or part inside of the cavity cutoff
        radius of an atom, or a negative value if it is part of a cavity domain
        (see the domain calculation step 2 for this).
     5. For each point which is inside the cavity cutoff radius of an
        atom, the nearest atom and the nearest domain surface point are found by
        using the neighbor subgrid cells. If a domain surface point is nearer
        than the nearest atom, than the point belongs to the cavity which this
        surface point belonged to and is marked with a negative value.
     6. At this point, two cavities constructed from two cavity domains might
        actually be one multicavity. In this step, these are found and a list of
        multicavities is created.
        
    About the subgrid cells:
    If a point inside a subgrid cell was marked as 'near an atom' during the
    domain calculation, then the position of this atom must be either in the
    same cell or in one of the cell's neighbors. This is guaranteed, because the
    atom must be at most its on cavity cutoff radius away, and the subgrid cell
    size is the maximum cavity cutoff radius.
    
    
    To calculate center-based cavities, use a grid filled with zeros instead of
    resuing some values from the domain calculation grid and then iterate over
    the domain centers instead of the domain surface points.
    '''
    def __init__(self, domain_calculation, use_surface_points=True):
        self.domain_calculation = domain_calculation
        if use_surface_points:
            self.grid = self.domain_calculation.grid
            num_surface_points = sum(map(len, self.domain_calculation.surface_point_list))
            print "number of surface points:", num_surface_points
        
        # step 1
        max_radius = self.domain_calculation.atom_discretization.sorted_discrete_radii[0]
        self.sg_cube_size = max_radius
        self.sgd = tuple([2+int(ceil(1.0*d/self.sg_cube_size))+2 for d in self.domain_calculation.discretization.d])
        self.sg = []
        for x in range(self.sgd[0]):
            self.sg.append([])
            for y in range(self.sgd[1]):
                self.sg[x].append([])
                for z in range(self.sgd[2]):
                    self.sg[x][y].append([[], [], []])
        # step 2
        for atom_index, atom_position in enumerate(self.domain_calculation.atom_discretization.discrete_positions):
            for v in self.domain_calculation.discretization.combined_translation_vectors+[(0, 0, 0)]:
                real_atom_position = [atom_position[i]+v[i] for i in dimensions]
                sgp = self.to_subgrid(real_atom_position)
                self.sg[sgp[0]][sgp[1]][sgp[2]][0].append(real_atom_position)
        # step 3
        if use_surface_points:
            domain_seed_point_lists = self.domain_calculation.surface_point_list
        else:
            domain_seed_point_lists = [[center] for center in self.domain_calculation.centers]
        for domain_index, domain_seed_points in enumerate(domain_seed_point_lists):
            for domain_seed_point in domain_seed_points:
                for v in self.domain_calculation.discretization.combined_translation_vectors+[(0, 0, 0)]:
                    real_domain_seed_point = [domain_seed_point[i]+v[i] for i in dimensions]
                    sgp = self.to_subgrid(real_domain_seed_point)
                    self.sg[sgp[0]][sgp[1]][sgp[2]][1].append(real_domain_seed_point)
                    self.sg[sgp[0]][sgp[1]][sgp[2]][2].append(domain_index)
        # step 4
        self.grid3 = np.zeros(self.domain_calculation.discretization.d,dtype=np.int64)
        for p in itertools.product(*map(range, self.domain_calculation.discretization.d)):
            if use_surface_points:
                grid_value = self.grid[p]
                if grid_value == 0: # outside the volume
                    self.grid3[p] = 0
                    possibly_in_cavity = False
                elif grid_value < 0: # cavity domain (stored as: -index-1), therefore guaranteed to be in a cavity
                    self.grid3[p] = grid_value
                    possibly_in_cavity = True
                elif grid_value > 0: # in radius of atom (stored as: index+1), therefore possibly in a cavity
                    self.grid3[p] = 0
                    possibly_in_cavity = True
            else:
                possibly_in_cavity = (self.domain_calculation.discretization.grid[p] == 0)
            if possibly_in_cavity:
                # step 5
                min_squared_atom_distance = sys.maxint
                sgp = self.to_subgrid(p)
                for i in itertools.product((0, 1, -1), repeat=dimension):
                    sgci = [sgp[j]+i[j] for j in dimensions]
                    for atom_position in self.sg[sgci[0]][sgci[1]][sgci[2]][0]:
                        squared_atom_distance = sum([(atom_position[j]-p[j])*(atom_position[j]-p[j]) for j in dimensions])
                        min_squared_atom_distance = min(min_squared_atom_distance,squared_atom_distance)
                for i in itertools.product((0, 1, -1), repeat=dimension):
                    next = False
                    sgci = [sgp[j]+i[j] for j in dimensions]
                    for domain_index, domain_seed_point in zip(self.sg[sgci[0]][sgci[1]][sgci[2]][2], self.sg[sgci[0]][sgci[1]][sgci[2]][1]):
                        squared_domain_seed_point_distance = sum([(domain_seed_point[j]-p[j])*(domain_seed_point[j]-p[j]) for j in dimensions])
                        if squared_domain_seed_point_distance < min_squared_atom_distance:
                            self.grid3[p] = -domain_index-1
                            next = True
                            break
                    if next:
                        break


        num_domains = len(self.domain_calculation.centers)
        grid_volume = (self.domain_calculation.discretization.grid == 0).sum()
        self.cavity_volumes = []
        for domain_index in range(num_domains):
            self.cavity_volumes.append(1.0*(self.grid3 == -(domain_index+1)).sum()*(self.domain_calculation.discretization.s_step**3))

        # step 6
        intersection_table = np.zeros((num_domains, num_domains), dtype=np.int8)
        directions = []
        for dx, dy, dz in itertools.product((0, 1), repeat=3):
            if any((dx > 0, dy > 0, dz > 0)):
                directions.append((dx, dy, dz))
        for p in itertools.product(*[range(x-1) for x in self.domain_calculation.discretization.d]):
            domain1 = -self.grid3[p]-1
            if domain1 != -1:
                for direction in directions:
                    p2 = tuple([p[i]+direction[i] for i in dimensions])
                    domain2 = -self.grid3[p2]-1
                    if domain2 != -1:
                        intersection_table[domain1][domain2] = 1
                        intersection_table[domain2][domain1] = 1
        multicavities = []
        for domain in range(num_domains):
            neighbors = set([domain])
            for neighbor in range(num_domains):
                if intersection_table[domain][neighbor] == 1:
                    neighbors.add(neighbor)
            for multicavity in multicavities[:]:
                if any([neighbor in multicavity for neighbor in neighbors]):
                    neighbors = neighbors | multicavity
                    multicavities.remove(multicavity)
            multicavities.append(neighbors)
        self.multicavities = multicavities
        self.multicavity_volumes = []
        for multicavity in multicavities:
            self.multicavity_volumes.append(sum(self.cavity_volumes[cavity_index] for cavity_index in multicavity))
        print "multicavity volumes:", self.multicavity_volumes
        
        print "multicavities:", multicavities
        
        self.triangles()

    def to_subgrid(self, position):
        sgp = [c/self.sg_cube_size + 2 for c in position]
        for i in dimensions:
            if sgp[i] < 0:
                sgp[i] = 0
            if sgp[i] >= self.sgd[i]:
                sgp[i] = self.sgd[i]-1
        return tuple(sgp)

    def squared_distance(self, a, b):
        '''
        Calculates the squared distance between two points while taking the
        translation vectors into account.
        '''
        sqd = sys.maxint
        for v in self.domain_calculation.discretization.combined_translation_vectors+[(0, 0, 0)]:
            sqd = min(sqd, sum([(a[i]-b[i]+v[i])*(a[i]-b[i]+v[i]) for i in dimensions]))
        return sqd

    def triangles(self):
        if hasattr(self, "cavity_triangles"):
            return self.cavity_triangles
        cavity_triangles = []
        step = (self.domain_calculation.discretization.s_step,)*3
        offset = self.domain_calculation.discretization.discrete_to_continuous((0, 0, 0))
        cavity_surface_areas = []
        for multicavity in self.multicavities:
            print multicavity
            grid = np.zeros(self.grid3.shape, dtype=np.bool)
            for cavity_index in multicavity:
                grid = np.logical_or(grid, self.grid3 == -(cavity_index+1))
            views = []
            for x, y, z in itertools.product(*map(xrange, (3, 3, 3))):
                view = grid[x:grid.shape[0]-2+x, y:grid.shape[1]-2+y, z:grid.shape[2]-2+z]
                views.append(view)
            grid = np.zeros(grid.shape, np.uint16)
            grid[:,:,:] = 0
            grid[1:-1, 1:-1, 1:-1] = sum(views)+100
            cavity_triangles.append(triangulate(grid, step, offset, 100+4))
            cavity_surface_area = 0
            for cavity_triangle in cavity_triangles[-1][0]:
                any_outside = False
                for vertex in cavity_triangle:
                    discrete_vertex = self.domain_calculation.discretization.continuous_to_discrete(vertex)
                    if self.domain_calculation.discretization.grid[discrete_vertex] != 0:
                        any_outside = True
                        break
                if not any_outside:
                    v1, v2, v3 = cavity_triangle
                    a = v2-v1
                    b = v3-v1
                    triangle_surface_area = la.norm(np.cross(a,b))*0.5
                    cavity_surface_area += triangle_surface_area
            cavity_surface_areas.append(cavity_surface_area)
        self.cavity_triangles = cavity_triangles
        self.cavity_surface_areas = cavity_surface_areas
        return cavity_triangles

class CalculationResults(object):
    def __init__(self, cavity_calculation_or_filename, frame_nr, resolution):
        if isinstance(cavity_calculation_or_filename, CavityCalculation):
            cavity_calculation = cavity_calculation_or_filename
            domain_calculation = cavity_calculation.domain_calculation
            discretization = domain_calculation.discretization
            atom_discretization = domain_calculation.atom_discretization
            atoms = atom_discretization.atoms
            self.resolution = discretization.d_max

            # Atom Information
            self.number_of_atoms = len(atoms.positions)
            self.atom_positions = np.array(atoms.positions)
            self.atom_radii = np.array(atoms.radii)
            
            # Domain Results
            self.number_of_domains = len(domain_calculation.centers)
            self.domain_centers = np.array(domain_calculation.centers)
            self.domain_triangles = domain_calculation.domain_triangles
            self.domain_volumes = np.array(domain_calculation.domain_volumes)
            self.domain_surface_areas = np.array(domain_calculation.domain_surface_areas)
            
            # Cavity Results
            self.number_of_multicavities = len(cavity_calculation.multicavities)
            self.multicavities = cavity_calculation.multicavities # Multicavities as sets of cavity domain indices
            self.multicavity_triangles = cavity_calculation.cavity_triangles
            self.multicavity_volumes = np.array(cavity_calculation.multicavity_volumes)
            self.multicavity_surface_areas = np.array(cavity_calculation.cavity_surface_areas)
            self.number_of_center_multicavities = None
            self.center_multicavity_volumes = None
            self.center_multicavity_surface_areas = None
            self.center_multicavities = None
            self.center_multicavity_triangles = None
        else:
            filename = cavity_calculation_or_filename
            with h5py.File(filename, "r") as file:
                for i, calc in enumerate(file['frame{}'.format(frame_nr)].values()):
                    if calc.attrs['resolution'] == resolution:
                        calculation = file["frame{}/calculation{}".format(frame_nr, i+1)]
                        break

                self.resolution = calculation.attrs['resolution']
                
                self.number_of_atoms = int(calculation["atom_information/number_of_atoms"].value)
                self.atom_positions = np.array(calculation["atom_information/atom_positions"])
                self.atom_radii = np.array(calculation["atom_information/atom_radii"])
                
                self.number_of_domains = int(calculation["domain_information/number_of_domains"].value)
                self.domain_centers = np.array(calculation["domain_information/domain_centers"])
                self.domain_volumes = np.array(calculation["domain_information/domain_volumes"])
                self.domain_surface_areas = np.array(calculation["domain_information/domain_surface_areas"])
                self.domain_triangles = []
                for domain_index in range(self.number_of_domains):
                    self.domain_triangles.append(np.array(calculation["domain_information/domain_triangles/%d" % domain_index]))
                
                self.number_of_multicavities = int(calculation["cavity_information/number_of_multicavities"].value)
                self.multicavity_volumes = np.array(calculation["cavity_information/multicavity_volumes"])
                self.multicavity_surface_areas = np.array(calculation["cavity_information/multicavity_surface_areas"])
                self.multicavities = []
                self.multicavity_triangles = []
                for multicavity_index in range(self.number_of_multicavities): 
                    self.multicavities.append(set(np.array(calculation["cavity_information/multicavities/%d" % multicavity_index])))
                    self.multicavity_triangles.append(np.array(calculation["cavity_information/multicavity_triangles/%d" % multicavity_index]))
                if "center_cavity_information" in calculation:
                    self.number_of_center_multicavities = int(calculation["center_cavity_information/number_of_multicavities"].value)
                    self.center_multicavity_volumes = np.array(calculation["center_cavity_information/multicavity_volumes"])
                    self.center_multicavity_surface_areas = np.array(calculation["center_cavity_information/multicavity_surface_areas"])
                    self.center_multicavities = []
                    self.center_multicavity_triangles = []
                    for multicavity_index in range(self.number_of_center_multicavities):
                        self.center_multicavities.append(set(np.array(calculation["center_cavity_information/multicavities/%d" % multicavity_index])))
                        self.center_multicavity_triangles.append(np.array(calculation["center_cavity_information/multicavity_triangles/%d" % multicavity_index]))
                else:
                    self.number_of_center_multicavities = None
                    self.center_multicavity_volumes = None
                    self.center_multicavity_surface_areas = None
                    self.center_multicavities = None
                    self.center_multicavity_triangles = None
                    
        
    def export(self, filename, frame_nr, use_surface_points):
        with h5py.File(filename, "a") as file:
            if use_surface_points:
                if 'frame{}'.format(frame_nr) in file:
                    if self.resolution not in [calc.attrs['resolution'] for calc in file['frame{}'.format(frame_nr)].values()]:
                        calculation_nr = 1
                        while "calculation{}".format(calculation_nr) in file['frame{}'.format(frame_nr)]:
                            calculation_nr += 1
                    else:
                        print 'surface-based cavity data exists'
                        return
                    calculation = file['frame{}'.format(frame_nr)].create_group('calculation{}'.format(calculation_nr))
                else:
                    calculation = file.create_group('frame{}'.format(frame_nr)).create_group('calculation1')
            else:
                calculation_nr = 1
                while file['frame{}/calculation{}'.format(frame_nr, calculation_nr)].attrs['resolution'] != self.resolution:
                    calculation_nr += 1
                calculation = file['frame{}/calculation{}'.format(frame_nr, calculation_nr)]
            calculation.attrs['resolution'] = self.resolution

            if use_surface_points:
                calculation["atom_information/number_of_atoms"] = self.number_of_atoms
                calculation["atom_information/atom_positions"] = self.atom_positions
                calculation["atom_information/atom_radii"] = self.atom_radii
                
                calculation["domain_information/number_of_domains"] = self.number_of_domains
                calculation["domain_information/domain_centers"] = self.domain_centers
                calculation["domain_information/domain_volumes"] = self.domain_volumes
                calculation["domain_information/domain_surface_areas"] = self.domain_surface_areas
                for domain_index in range(self.number_of_domains):
                    calculation["domain_information/domain_triangles/%d" % domain_index] = self.domain_triangles[domain_index]
                
                calculation["cavity_information/number_of_multicavities"] = self.number_of_multicavities
                calculation["cavity_information/multicavity_volumes"] = self.multicavity_volumes
                calculation["cavity_information/multicavity_surface_areas"] = self.multicavity_surface_areas
                for multicavity_index in range(self.number_of_multicavities):
                    calculation["cavity_information/multicavities/%d" % multicavity_index] = np.array(list(self.multicavities[multicavity_index]))
                    calculation["cavity_information/multicavity_triangles/%d" % multicavity_index] = self.multicavity_triangles[multicavity_index]
                
            if self.number_of_center_multicavities is not None:
                calculation["center_cavity_information/number_of_multicavities"] = self.number_of_center_multicavities
                calculation["center_cavity_information/multicavity_volumes"] = self.center_multicavity_volumes
                calculation["center_cavity_information/multicavity_surface_areas"] = self.center_multicavity_surface_areas
                for multicavity_index in range(self.number_of_center_multicavities):
                    calculation["center_cavity_information/multicavities/%d" % multicavity_index] = np.array(list(self.center_multicavities[multicavity_index]))
                    calculation["center_cavity_information/multicavity_triangles/%d" % multicavity_index] = self.center_multicavity_triangles[multicavity_index]
    
    def add_center_cavity_information(self, cavity_calculation):
        self.number_of_center_multicavities = len(cavity_calculation.multicavities)
        self.center_multicavities = cavity_calculation.multicavities
        self.center_multicavity_triangles = cavity_calculation.cavity_triangles
        self.center_multicavity_volumes = np.array(cavity_calculation.multicavity_volumes)
        self.center_multicavity_surface_areas = np.array(cavity_calculation.cavity_surface_areas)
    
class FakeDomainCalculation(object):
    '''
    When calculating center-based cavities, a DomainCalculation object is
    required. This has to provide the domain central points, but not the surface
    points (as those are only needed for surface-based cavity calculation).
    Objects of this class can be used as a drop-in for 'real'
    DomainCalculations, e.g. when the required data is loaded from a file.
    '''
    def __init__(self, discretization, atom_discretization, results):
        self.centers = results.domain_centers
        self.discretization = discretization
        self.atom_discretization = atom_discretization

def calculated(filename, frame_nr, resolution, use_surface_points):
    with h5py.File(filename, "a") as file:
        if use_surface_points:
            if 'frame{}'.format(frame_nr) in file:
                if resolution not in [calc.attrs['resolution'] for calc in file['frame{}'.format(frame_nr)].values()]:
                    return False
                else:
                    return True
            else:
                return False
        else:
            for calc in file['frame{}'.format(frame_nr)].values():
                if calc.attrs['resolution'] == resolution :
                    if 'center_cavity_information' in calc:
                        return True
                    else:
                        return False

def calculate_cavities(filename, frame_nr, volume, resolution, use_surface_points=True):
    base_name = ''.join(os.path.basename(filename).split(".")[:-1])
    exp_name = "results/{}.hdf5".format(base_name)
    if not calculated(exp_name, frame_nr, resolution, use_surface_points):
        if use_surface_points:
            domain_calculation = calculate_domains(filename, frame_nr, volume, resolution)
            print "Cavity calculation..."
            cavity_calculation = CavityCalculation(domain_calculation)
            results = CalculationResults(cavity_calculation, frame_nr, resolution)
            results.export(exp_name, frame_nr, True)
        else:
            import pybel
            generator = pybel.readfile("xyz", filename.encode("ascii")) 
            try:
                for i in range(frame_nr):
                    molecule = generator.next()
            except StopIteration:
                if frame_nr > n:
                    print 'Error: This frame does not exist.'
                    sys.exit(0)
            (atom_discretization, discretization) = atom_volume_discretization(molecule.atoms, volume, resolution)
            
            imported_results = CalculationResults(exp_name, frame_nr, resolution)
            domain_calculation = FakeDomainCalculation(discretization, atom_discretization, imported_results)
            print "Cavity calculation..."
            cavity_calculation = CavityCalculation(domain_calculation, False)
            imported_results.add_center_cavity_information(cavity_calculation)
            imported_results.export(exp_name, frame_nr, False)
    else:
        print 'filename:', filename, 'frame:', frame_nr, 'resolution:', resolution, 'use_surface_points:', use_surface_points, 'exists' 

    #return cavity_calculation

def atom_volume_discretization(atoms, volume, resolution):
    '''
        TODO
    '''
    num_atoms = len(atoms)
    atom_positions = [atom.coords for atom in atoms]
    
    print num_atoms,"atoms"
    for atom_index in range(num_atoms):
        atom_positions[atom_index] = volume.get_equivalent_point(atom_positions[atom_index])
    atoms = Atoms(atom_positions, [2.8]*num_atoms)
    print "Volume discretization..."
    discretization_cache = DiscretizationCache('cache.hdf5')
    discretization = discretization_cache.get_discretization(volume, resolution)
    print "Atom discretization..."
    atom_discretization = AtomDiscretization(atoms, discretization)

    return (atom_discretization, discretization)

def count_frames(filename):
    import pybel

    print filename
    n = 0
    generator = pybel.readfile("xyz", filename.encode("ascii")) 
    try:
        while 1:
            generator.next()
            n += 1
    except StopIteration:
        pass
    return n

def calculate_domains(filename, frame_nr, volume, resolution):
    import pybel
    
    n = 0
    generator = pybel.readfile("xyz", filename) 
    try:
        for i in range(frame_nr):
            molecule = generator.next()
    except StopIteration:
        if frame_nr > n:
            print 'Error: This frame does not exist.'
            sys.exit(0)
    (atom_discretization, discretization) = atom_volume_discretization(molecule.atoms, volume, resolution)
    
    print "Cavity domain calculation..."
    domain_calculation = DomainCalculation(discretization, atom_discretization)

    return domain_calculation

if __name__ == "__main__":
    import pybel

#    volume = volumes.HexagonalVolume(17.68943, 22.61158)
#    xyz/structure_c.xyz
<<<<<<< HEAD
    box_size = 27.079855
    volume = volumes.CubicVolume(box_size)
    calculate_cavities("xyz/structure_c.xyz", 1, volume, 256)
    calculate_cavities("xyz/structure_c.xyz", 1, volume, 256, False)

#    calculate_cavities("xyz/hexagonal.xyz", 1, volume, 256)
=======
#    box_size = 27.079855
#    volume = volumes.CubicVolume(box_size)
    calculate_cavities("xyz/hexagonal.xyz", 1, volume)
>>>>>>> 334065b8
#    /Users/knodt/Home/datasets/data
#    calculate_cavities("xyz/hexagonal.xyz", 1, volume, 256, False)
    <|MERGE_RESOLUTION|>--- conflicted
+++ resolved
@@ -901,18 +901,11 @@
 
 #    volume = volumes.HexagonalVolume(17.68943, 22.61158)
 #    xyz/structure_c.xyz
-<<<<<<< HEAD
     box_size = 27.079855
     volume = volumes.CubicVolume(box_size)
     calculate_cavities("xyz/structure_c.xyz", 1, volume, 256)
     calculate_cavities("xyz/structure_c.xyz", 1, volume, 256, False)
 
 #    calculate_cavities("xyz/hexagonal.xyz", 1, volume, 256)
-=======
-#    box_size = 27.079855
-#    volume = volumes.CubicVolume(box_size)
-    calculate_cavities("xyz/hexagonal.xyz", 1, volume)
->>>>>>> 334065b8
-#    /Users/knodt/Home/datasets/data
 #    calculate_cavities("xyz/hexagonal.xyz", 1, volume, 256, False)
     