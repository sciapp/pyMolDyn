--- conflicted
+++ resolved
@@ -6,21 +6,32 @@
 import core.calculation as calculation
 import numpy as np
 import os
-<<<<<<< HEAD
 from ctypes import c_int
+from util.gl_util import create_perspective_projection_matrix, create_look_at_matrix, create_rotation_matrix_homogenous, create_translation_matrix_homogenous
 
 class Visualization(object):
-    def __init__(self, volume, filename, frame_nr, resolution, use_center_points):
+    def __init__(self, volume, filename, frame_nr, resolution, use_center_points=False):
         #TODO: here is the transition from old to new
+        #TODO: remove use_center_points
         self.volume = volume
+        #TODO: only if exists
         self.results = calculation.calculate_cavities(filename, frame_nr, volume, resolution, use_center_points)
 
-        #TODO: can it work, when volume is not given initially?
-        self.distance = max(self.volume.side_lengths) * 2
-        self.mat = np.matrix(np.identity(4))
-        #self.mat[2, 3] = 1 # +1 ?
+        self.mat = np.eye(4)
+        self.d = max(volume.side_lengths) * 2
+        self.pos = np.array((0, 0, self.d))
+        self.up = np.array((0, 1, 0))
+        self.right = np.array((1, 0, 0))
 
-        self.create_scene(False, False) #TODO: neccessary?
+        self.near = 0.1
+        self.far = 3 * self.d
+        self.fov = 45.0
+
+        self.settings = VisualizationSettings()
+
+        self.create_scene()
+        self.set_camera(100, 100)
+
 
     @property
     def atoms(self):
@@ -30,10 +41,10 @@
         else:
             return None
 
-    def create_scene(self, \
-            show_cavities=True, \
-            show_center_cavities=False):
-        show_surface_cavities = show_cavities
+    def create_scene(self):
+        show_domains = self.settings.show_domains
+        show_surface_cavities = self.settings.show_cavities
+        show_center_cavities = self.settings.show_alt_cavities
         if show_surface_cavities:
             show_domains = False
         if show_center_cavities:
@@ -45,108 +56,6 @@
         c = config.Colors.background
         gr3.setbackgroundcolor(c[0], c[1], c[2], 1.0)
         gr3.clear()
-=======
-import sys
-from gui.util.gl_util import create_perspective_projection_matrix, create_look_at_matrix, create_rotation_matrix_homogenous, create_translation_matrix_homogenous
-
-
-class Visualization():
-
-    def __init__(self, volume, filename, frame_nr, resolution):
-        self.domain_meshes = []
-        self.cavity_meshes = []
-        self.center_cavity_meshes = []
-
-        self.mat = np.eye(4)
-        self.d = max(volume.side_lengths) * 2
-        self.pos = np.array((0, 0, self.d))
-        self.up = np.array((0, 1, 0))
-        self.right = np.array((1, 0, 0))
-
-        self.near = 0.1
-        self.far = 3 * self.d
-        self.fov = 45.0
-        
-        self.volume = volume
-        generator = pybel.readfile("xyz", filename)
-        try:
-            for i in range(frame_nr):
-                molecule = generator.next()
-        except StopIteration:
-            print 'Error: This frame does not exist.'
-            sys.exit(0)
-        self.atoms = molecule.atoms
-        self.num_atoms = len(self.atoms)
-        self.atom_positions = [atom.coords for atom in self.atoms]
-        for atom_index in range(self.num_atoms):
-            self.atom_positions[atom_index] = self.volume.get_equivalent_point(self.atom_positions[atom_index])
-
-        self.calculated = calculated(filename, frame_nr, resolution, False)
-        self.center_based_calculated = calculated(filename, frame_nr, resolution, True)
-        self.settings = VisualizationSettings()
-
-        if self.calculated:
-            res_name = '{}{}.hdf5'.format(config.Path.result_dir, ''.join(os.path.basename(filename).split(".")[:-1]))
-            cr = CalculationResults(res_name, frame_nr, resolution)
-            self.max_domain_index = cr.number_of_domains
-            self.domain_vertices_list = [t[0] for t in cr.domain_triangles]
-            self.domain_normals_list = [t[1] for t in cr.domain_triangles]
-            self.max_cavity_index = cr.number_of_multicavities
-            self.cavity_vertices_list = [t[0] for t in cr.multicavity_triangles]
-            self.cavity_normals_list = [t[1] for t in cr.multicavity_triangles]
-
-        if self.center_based_calculated:
-            self.max_center_cavity_index = cr.number_of_center_multicavities
-            self.center_cavity_vertices_list = [t[0] for t in cr.center_multicavity_triangles]
-            self.center_cavity_normals_list = [t[1] for t in cr.center_multicavity_triangles]
-
-        self.init()
-
-    def init(self):
-        if self.calculated:
-            for domain_index in range(self.max_domain_index):
-                domain_vertices = self.domain_vertices_list[domain_index]
-                domain_normals = self.domain_normals_list[domain_index]
-                num_domain_vertices = len(domain_vertices) * 3
-                mesh = gr3.createmesh(num_domain_vertices, domain_vertices, domain_normals, [config.Colors.domain]*num_domain_vertices)
-                self.domain_meshes.append(mesh)
-
-            for cavity_index in range(self.max_cavity_index):
-                cavity_vertices = self.cavity_vertices_list[cavity_index]
-                cavity_normals = self.cavity_normals_list[cavity_index]
-                num_cavity_vertices = len(cavity_vertices) * 3
-                mesh = gr3.createmesh(num_cavity_vertices, cavity_vertices, cavity_normals, [config.Colors.cavity]*num_cavity_vertices)
-                self.cavity_meshes.append(mesh)
-
-            for cavity_index in range(self.max_center_cavity_index):
-    #        for cavity_index in range(self.max_center_cavity_index-1):  fixes Index Error 256K dataset
-                center_cavity_vertices = self.center_cavity_vertices_list[cavity_index]
-                center_cavity_normals = self.center_cavity_normals_list[cavity_index]
-                num_center_cavity_vertices = len(center_cavity_vertices) * 3
-                mesh = gr3.createmesh(num_center_cavity_vertices, center_cavity_vertices, center_cavity_normals, [config.Colors.alt_cavity]*num_center_cavity_vertices)
-                self.center_cavity_meshes.append(mesh)
-
-        self.create_scene()
-
-        self.set_camera(100, 100)
-        # gr3.export("test.html",800,800)
-
-    def create_scene(self):
-        if self.settings.show_alt_cavities and not self.center_based_calculated:
-            return
-        gr3.setbackgroundcolor(config.Colors.background[0], config.Colors.background[1], config.Colors.background[2], 1.0)
-        gr3.clear()
-        if self.calculated:
-            if self.settings.show_domains:
-                for domain_index in range(self.max_domain_index):
-                    gr3.drawmesh(self.domain_meshes[domain_index], 1, (0,0,0), (0,0,1), (0,1,0), config.Colors.domain, (1,1,1))
-            if self.settings.show_alt_cavities and self.center_based_calculated:
-                for cavity_index in range(self.max_center_cavity_index):
-                        gr3.drawmesh(self.center_cavity_meshes[cavity_index], 1, (0,0,0), (0,0,1), (0,1,0), config.Colors.alt_cavity, (1,1,1))
-            if self.settings.show_cavities:
-                for cavity_index in range(self.max_cavity_index):
-                    gr3.drawmesh(self.cavity_meshes[cavity_index], 1, (0,0,0), (0,0,1), (0,1,0), config.Colors.cavity, (1,1,1))
->>>>>>> 03b7b02d
 
         edges = self.volume.edges
         num_edges = len(edges)
@@ -154,11 +63,12 @@
         edge_directions = [[edge[1][i]-edge[0][i] for i in range(3)] for edge in edges]
         edge_lengths = [sum([c*c for c in edge])**0.5 for edge in edge_directions]
         edge_radius = min(edge_lengths)/200
-<<<<<<< HEAD
-        gr3.drawcylindermesh(num_edges, edge_positions, edge_directions, [config.Colors.bounding_box]*num_edges, [edge_radius]*num_edges, edge_lengths)
-        corners = list(set([tuple(edge[0]) for edge in edges] + [tuple(edge[1]) for edge in edges]))
-        num_corners = len(corners)
-        gr3.drawspheremesh(num_corners, corners, [(1,1,1)]*num_edges, [edge_radius]*num_edges)
+        if self.settings.show_bounding_box:
+            gr3.drawcylindermesh(num_edges, edge_positions, edge_directions, [config.Colors.bounding_box]*num_edges, [edge_radius]*num_edges, edge_lengths)
+            corners = list(set([tuple(edge[0]) for edge in edges] + [tuple(edge[1]) for edge in edges]))
+            num_corners = len(corners)
+            gr3.drawspheremesh(num_corners, corners, [(1,1,1)]*num_edges, [edge_radius]*num_edges)
+
         if not self.atoms is None:
             gr3.drawspheremesh(self.atoms.number,
                     self.atoms.positions,
@@ -187,66 +97,9 @@
             gr3.drawmesh(mesh, 1, (0, 0, 0), (0, 0, 1), (0, 1, 0),
                     (1, 1, 1), (1, 1, 1))
             gr3.deletemesh(c_int(mesh.value))
-=======
-        if self.settings.show_bounding_box:
-            gr3.drawcylindermesh(num_edges, edge_positions, edge_directions, [config.Colors.bounding_box]*num_edges, [edge_radius]*num_edges, edge_lengths)
-            corners = list(set([tuple(edge[0]) for edge in edges] + [tuple(edge[1]) for edge in edges]))
-            num_corners = len(corners)
-            gr3.drawspheremesh(num_corners, corners, [(1,1,1)]*num_edges, [edge_radius]*num_edges)
-        if self.settings.show_atoms:
-            gr3.drawspheremesh(len(self.atom_positions), self.atom_positions, [config.Colors.atoms]*len(self.atom_positions), [edge_radius*4]*len(self.atom_positions))
->>>>>>> 03b7b02d
 
     def zoom(self, delta):
         zoom_v = 1./20
-<<<<<<< HEAD
-        zoom_cap = self.distance + zoom_v*delta < max(self.volume.side_lengths) * 4
-        if self.distance + zoom_v * delta > 0 and zoom_cap:
-            self.distance += zoom_v * delta
-
-    def rotate_mouse(self, dx, dy):
-        dy = -dy # screen to world coordinates
-        norm = sqrt(dx**2 + dy**2)
-        if norm > 1e-7:
-            # rotation axis orthogonal to movement
-            v = np.matrix((dy, -dx, 0.0, 0.0), dtype=np.float).T
-            # transform to model coordinates
-            v = np.dot(self.mat, v)
-            nv = sqrt(v[0]**2 + v[1]**2 + v[2]**2)
-            # rotate
-            rm = self.rotmatrix(norm * pi / 1000, v / nv)
-            self.mat = np.dot(rm, self.mat)
-
-    def rotmatrix(self, angle, v):
-        v = np.array(v).ravel()
-        c = cos(angle)
-        ic = 1.0 - c
-        s = sin(angle)
-        return np.matrix((
-            (v[0] * v[0] * ic + c, \
-             v[0] * v[1] * ic - v[2] * s, \
-             v[0] * v[2] * ic + v[1] * s, \
-             0.0),
-            (v[1] * v[0] * ic + v[2] * s, \
-             v[1] * v[1] * ic + c, \
-             v[1] * v[2] * ic - v[0] * s, \
-             0.0),
-            (v[2] * v[0] * ic - v[1] * s, \
-             v[2] * v[1] * ic + v[0] * s, \
-             v[2] * v[2] * ic + c, \
-             0.0),
-            (0.0, \
-             0.0, \
-             0.0, \
-             1.0)
-        ))
-
-    def paint(self, width, height):
-        up = np.array(self.mat[:, 1]).ravel()
-        p = np.array(self.mat[:, 2]).ravel() * self.distance
-
-        gr3.cameralookat(p[0], p[1], p[2], 0, 0, 0, up[0], up[1], up[2])
-=======
         zoom_cap = self.d + zoom_v*delta < max(self.volume.side_lengths)*4
         if self.d + zoom_v * delta > 0 and zoom_cap:
             self.d += zoom_v * delta
@@ -292,12 +145,10 @@
             refreshes the OpenGL scene
         """
         self.set_camera(width, height)
->>>>>>> 03b7b02d
         gr3.drawimage(0, width, 0, height, width, height, gr3.GR3_Drawable.GR3_DRAWABLE_OPENGL)
 
 
-class VisualizationSettings():
-
+class VisualizationSettings(object):
     def __init__(self, cavities=True, domains=False, alt_cavities=False, atoms=True, bounding_box=True):
         self.show_cavities = cavities
         self.show_domains = domains
