# -*- coding: utf-8 -*-

from math import sin, cos, sqrt, pi
import gr3
from config.configuration import config
import core.calculation as calculation
import numpy as np
import os
from ctypes import c_int
from util.gl_util import create_perspective_projection_matrix, create_look_at_matrix, create_rotation_matrix_homogenous, create_translation_matrix_homogenous

class Visualization(object):
    def __init__(self, volume, filename, frame_nr, resolution):
        #TODO: here is the transition from old to new
        self.volume = volume
        self.results = calculation.getresults(filename, frame_nr, volume, resolution)

        self.mat = np.eye(4)
        self.d = max(volume.side_lengths) * 2
        self.pos = np.array((0, 0, self.d))
        self.up = np.array((0, 1, 0))
        self.right = np.array((1, 0, 0))

        self.near = 0.1
        self.far = 3 * self.d
        self.fov = 45.0

<<<<<<< HEAD
        self.settings = VisualizationSettings()
=======
        if self.calculated:
            res_name = '{}{}.hdf5'.format(config.Path.result_dir, ''.join(os.path.basename(filename).split(".")[:-1]))
            cr = CalculationResults(res_name, frame_nr, resolution)
            self.max_domain_index = cr.number_of_domains
            self.domain_vertices_list = [t[0] for t in cr.domain_triangles]
            self.domain_normals_list = [t[1] for t in cr.domain_triangles]
            self.max_cavity_index = cr.number_of_multicavities
            self.cavity_vertices_list = [t[0] for t in cr.multicavity_triangles]
            self.cavity_normals_list = [t[1] for t in cr.multicavity_triangles]

        if self.center_based_calculated:
            self.max_center_cavity_index = cr.number_of_center_multicavities
            self.center_cavity_vertices_list = [t[0] for t in cr.center_multicavity_triangles]
            self.center_cavity_normals_list = [t[1] for t in cr.center_multicavity_triangles]

        self.init()

    def init(self):
        if self.calculated:
            for domain_index in range(self.max_domain_index):
                domain_vertices = self.domain_vertices_list[domain_index]
                domain_normals = self.domain_normals_list[domain_index]
                num_domain_vertices = len(domain_vertices) * 3
                mesh = gr3.createmesh(num_domain_vertices, domain_vertices, domain_normals, [1.0, 1.0, 1.0]*num_domain_vertices)
                self.domain_meshes.append(mesh)

            for cavity_index in range(self.max_cavity_index):
                cavity_vertices = self.cavity_vertices_list[cavity_index]
                cavity_normals = self.cavity_normals_list[cavity_index]
                num_cavity_vertices = len(cavity_vertices) * 3
                mesh = gr3.createmesh(num_cavity_vertices, cavity_vertices, cavity_normals, [1.0, 1.0, 1.0]*num_cavity_vertices)
                self.cavity_meshes.append(mesh)

            if self.center_based_calculated:
                for cavity_index in range(self.max_center_cavity_index):
        #        for cavity_index in range(self.max_center_cavity_index-1):  fixes Index Error 256K dataset
                    center_cavity_vertices = self.center_cavity_vertices_list[cavity_index]
                    center_cavity_normals = self.center_cavity_normals_list[cavity_index]
                    num_center_cavity_vertices = len(center_cavity_vertices) * 3
                    mesh = gr3.createmesh(num_center_cavity_vertices, center_cavity_vertices, center_cavity_normals, [1.0, 1.0, 1.0]*num_center_cavity_vertices)
                    self.center_cavity_meshes.append(mesh)
>>>>>>> 792b9c4d

        self.create_scene()
        self.set_camera(100, 100)


    @property
    def atoms(self):
        if not self.results is None:
            return self.results.atoms
        else:
            return None

    def create_scene(self):
        show_domains = self.settings.show_domains
        show_surface_cavities = self.settings.show_cavities
        show_center_cavities = self.settings.show_alt_cavities
        if show_surface_cavities:
            show_domains = False
        if show_center_cavities:
            show_domains = False
            show_surface_cavities = False
        if not show_surface_cavities and not show_center_cavities:
            show_domains = True

        c = config.Colors.background
        gr3.setbackgroundcolor(c[0], c[1], c[2], 1.0)
        gr3.clear()

        edges = self.volume.edges
        num_edges = len(edges)
        edge_positions = [edge[0] for edge in edges]
        edge_directions = [[edge[1][i]-edge[0][i] for i in range(3)] for edge in edges]
        edge_lengths = [sum([c*c for c in edge])**0.5 for edge in edge_directions]
        edge_radius = min(edge_lengths)/200
        if self.settings.show_bounding_box:
            gr3.drawcylindermesh(num_edges, edge_positions, edge_directions, [config.Colors.bounding_box]*num_edges, [edge_radius]*num_edges, edge_lengths)
            corners = list(set([tuple(edge[0]) for edge in edges] + [tuple(edge[1]) for edge in edges]))
            num_corners = len(corners)
            gr3.drawspheremesh(num_corners, corners, [(1,1,1)]*num_edges, [edge_radius]*num_edges)

        if not self.atoms is None:
            gr3.drawspheremesh(self.atoms.number,
                    self.atoms.positions,
                    [config.Colors.atoms] * self.atoms.number,
                    [edge_radius * 4] * self.atoms.number)

        if self.results is None:
            return
        if show_domains and not self.results.domains is None:
            self.draw_cavities(self.results.domains, config.Colors.domain)
        if show_surface_cavities \
                and not self.results.surface_cavities is None:
            self.draw_cavities(self.results.surface_cavities, \
                    config.Colors.cavity)
        if show_center_cavities \
                and not self.results.center_cavities is None:
            self.draw_cavities(self.results.center_cavities, \
                    config.Colors.alt_cavity)

    def draw_cavities(self, cavities, color):
        for triangles in cavities.triangles:
            mesh = gr3.createmesh(triangles.shape[1] * 3, \
                    triangles[0, :, :, :],
                    triangles[1, :, :, :],
                    [color] * (triangles.shape[1] * 3))
            gr3.drawmesh(mesh, 1, (0, 0, 0), (0, 0, 1), (0, 1, 0),
                    (1, 1, 1), (1, 1, 1))
            gr3.deletemesh(c_int(mesh.value))

    def zoom(self, delta):
        zoom_v = 1./20
        zoom_cap = self.d + zoom_v*delta < max(self.volume.side_lengths)*4
        if self.d + zoom_v * delta > 0 and zoom_cap:
            self.d += zoom_v * delta

    def translate_mouse(self, dx, dy):
        trans_v = 1./1000
        diff_vec = (dx * self.mat[:3, 0] + (-1 * dy) * self.mat[:3,1])
        self.mat[:3, 3] += -1 * max(self.d,20) * trans_v * diff_vec

    def rotate_mouse(self, dx, dy):
        """
            calculates rotation to a given dx and dy on the screen
        """
        rightt = self.mat[:3, 0]
        upt = self.mat[:3, 1]
        pt = self.mat[:3, 2] * self.d
        rot_v = 1./13000
        diff_vec = (dx*rightt + (-1*dy)*upt)
        if all(diff_vec == np.zeros(3)):
            return
        rot_axis = np.cross(diff_vec, pt)
        rot_axis /= np.linalg.norm(rot_axis)
        # rotation matrix with min rotation angle
        m = create_rotation_matrix_homogenous(max(self.d,20)*rot_v*(dx**2+dy**2)**0.5, rot_axis[0], rot_axis[1], rot_axis[2])
        self.mat = m.dot(self.mat)

    def set_camera(self, width, height):
        """
            updates the shown scene after perspective has changed
        """
        rightt = self.mat[:3, 0]
        upt = self.mat[:3, 1]
        pt = self.mat[:3, 2] * self.d
        t = self.mat[:3, 3]

        self.proj_mat = create_perspective_projection_matrix(np.radians(self.fov), 1. * width / height, self.near, self.far)
        gr3.setcameraprojectionparameters(self.fov, self.near, self.far)
        self.lookat_mat = create_look_at_matrix(pt + t, t, upt)
        gr3.cameralookat(pt[0] + t[0], pt[1] + t[1], pt[2] + t[2], t[0], t[1], t[2], upt[0], upt[1], upt[2])

    def paint(self, width, height):
        """
            refreshes the OpenGL scene
        """
        self.set_camera(width, height)
        gr3.drawimage(0, width, 0, height, width, height, gr3.GR3_Drawable.GR3_DRAWABLE_OPENGL)


class VisualizationSettings(object):
    def __init__(self, cavities=True, domains=False, alt_cavities=False, atoms=True, bounding_box=True):
        self.show_cavities = cavities
        self.show_domains = domains
        self.show_alt_cavities = alt_cavities
        self.show_atoms = atoms
        self.show_bounding_box = bounding_box<|MERGE_RESOLUTION|>--- conflicted
+++ resolved
@@ -25,9 +25,7 @@
         self.far = 3 * self.d
         self.fov = 45.0
 
-<<<<<<< HEAD
         self.settings = VisualizationSettings()
-=======
         if self.calculated:
             res_name = '{}{}.hdf5'.format(config.Path.result_dir, ''.join(os.path.basename(filename).split(".")[:-1]))
             cr = CalculationResults(res_name, frame_nr, resolution)
@@ -69,7 +67,6 @@
                     num_center_cavity_vertices = len(center_cavity_vertices) * 3
                     mesh = gr3.createmesh(num_center_cavity_vertices, center_cavity_vertices, center_cavity_normals, [1.0, 1.0, 1.0]*num_center_cavity_vertices)
                     self.center_cavity_meshes.append(mesh)
->>>>>>> 792b9c4d
 
         self.create_scene()
         self.set_camera(100, 100)
