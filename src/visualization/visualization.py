# -*- coding: utf-8 -*-
"""
Visualize Atoms and Cavities with GR3
"""

from math import sin, cos, sqrt, pi
import gr3
from config.configuration import config
import core.calculation as calculation
import numpy as np
import numpy.linalg as la
import os
from ctypes import c_int
from util.gl_util import create_perspective_projection_matrix, create_look_at_matrix, create_rotation_matrix_homogenous, create_translation_matrix_homogenous

class Visualization(object):
    """
    Visualize Atoms and Cavities with GR3
    """
    def __init__(self):
        self.max_side_lengths = 1.0
        self.mat = np.eye(4)
        self.d = self.max_side_lengths * 2
        self.pos = np.array((0, 0, self.d))
        self.up = np.array((0, 1, 0))
        self.right = np.array((1, 0, 0))

        self.near = 0.1
        self.far = 3 * self.d
        self.fov = 45.0

        self.width = 0
        self.height = 0

        self.results = None
        self.settings = VisualizationSettings()
        self.objectids = [None]

    def setresults(self, results):
        """
        Set the results that will be displayed

        **Parameters:**
            `results` :
                :class:`core.data.Results` object to visualize
        """
        self.results = results
        max_side_lengths = max(results.atoms.volume.side_lengths)
        self.d = self.d / self.max_side_lengths * max_side_lengths
        self.max_side_lengths = max_side_lengths
        self.far = 6 * max_side_lengths
        self.create_scene()
        if self.width != 0 and self.height != 0:
            self.paint(self.width, self.height)
        self.settings.visible_domain_indices = None
        self.settings.visible_surface_cavity_indices = None
        self.settings.visible_center_cavity_indices = None

    def create_scene(self):
        """
        Create GR3 meshes. ``self.results`` contains the mesh data
        and in ``self.settings`` is specified which meshes shound be rendered.
        """

        c = config.Colors.background
        gr3.setbackgroundcolor(c[0], c[1], c[2], 1.0)
        gr3.clear()

        if self.results is None:
            return

        show_domains = self.settings.show_domains
        show_surface_cavities = self.settings.show_surface_cavities
        show_center_cavities = self.settings.show_center_cavities
        if show_center_cavities and self.results.center_cavities is not None:
            show_surface_cavities = False
        elif show_surface_cavities and self.results.surface_cavities is not None:
            show_domains = False

        self.objectids = [None]
        edges = self.results.atoms.volume.edges
        num_edges = len(edges)
        edge_positions = [edge[0] for edge in edges]
        edge_directions = [[edge[1][i]-edge[0][i] for i in range(3)] for edge in edges]
        edge_lengths = [sum([c*c for c in edge])**0.5 for edge in edge_directions]
        edge_radius = min(edge_lengths)/200
        if self.settings.show_bounding_box:
            gr3.drawcylindermesh(num_edges, edge_positions, edge_directions,
                                 [config.Colors.bounding_box]*num_edges,
                                 [edge_radius]*num_edges, edge_lengths)
            corners = list(set([tuple(edge[0]) for edge in edges] + [tuple(edge[1]) for edge in edges]))
            num_corners = len(corners)
            gr3.drawspheremesh(num_corners, corners,
                               [config.Colors.bounding_box]*num_corners,
                               [edge_radius]*num_corners)

        if self.settings.show_atoms and self.results.atoms is not None:
            visible_atom_indices = self.settings.visible_atom_indices
            if visible_atom_indices is not None:
                visible_atom_indices = [comp for comp in visible_atom_indices if 0 <= comp < self.results.atoms.number]
            else:
                visible_atom_indices = range(self.results.atoms.number)
            if len(visible_atom_indices) == 0:
                visible_atom_indices = None
            if visible_atom_indices is not None:
                visible_atom_indices = np.array(visible_atom_indices)
                gr3.drawspheremesh(len(visible_atom_indices),
                                   self.results.atoms.positions[visible_atom_indices],
                                   self.results.atoms.colors[visible_atom_indices],
                                   [edge_radius * 4] * len(visible_atom_indices))
                if self.settings.show_bonds:
                    bonds = self.results.atoms.bonds
                    for start_index, target_indices in enumerate(bonds):
                        if start_index not in visible_atom_indices:
                            continue
                        target_indices = np.array([i for i in target_indices if i in visible_atom_indices])
                        if len(target_indices) == 0:
                            continue
                        start_position = self.results.atoms.positions[start_index]
                        target_positions = self.results.atoms.positions[target_indices]
                        directions = target_positions - start_position
                        bond_lengths = la.norm(directions, axis=1)
                        directions /= bond_lengths.reshape(len(directions), 1)
                        gr3.drawcylindermesh(len(target_indices),
                                             target_positions,
                                             -directions,
                                             [config.Colors.bonds] * self.results.atoms.number,
                                             np.ones(bond_lengths.shape)*edge_radius,
                                             bond_lengths)

        if self.results is None:
            return
        if show_domains and self.results.domains is not None:
            self.draw_cavities(self.results.domains,
<<<<<<< HEAD
                               config.Colors.domain, 'domain')
        if show_surface_cavities and self.results.surface_cavities is not None:
            self.draw_cavities(self.results.surface_cavities,
                               config.Colors.cavity, 'surface cavity')
        if show_center_cavities and self.results.center_cavities is not None:
            self.draw_cavities(self.results.center_cavities,
                               config.Colors.alt_cavity, 'center cavity')

    def draw_cavities(self, cavities, color, cavity_type):
        for index, triangles in enumerate(cavities.triangles):
            gr3._gr3.gr3_setobjectid(gr3.c_int(len(self.objectids)))
            self.objectids.append((cavity_type, index))
            mesh = gr3.createmesh(triangles.shape[1] * 3,
                                  triangles[0, :, :, :],
                                  triangles[1, :, :, :],
                                  [color] * (triangles.shape[1] * 3))
            gr3.drawmesh(mesh, 1, (0, 0, 0), (0, 0, 1), (0, 1, 0),
                         (1, 1, 1), (1, 1, 1))
            gr3.deletemesh(c_int(mesh.value))
=======
                               config.Colors.domain, 'domain',
                               self.settings.visible_domain_indices)
        if show_surface_cavities and self.results.surface_cavities is not None:
            self.draw_cavities(self.results.surface_cavities,
                               config.Colors.surface_cavity, 'surface cavity',
                               self.settings.visible_surface_cavity_indices)
        if show_center_cavities and self.results.center_cavities is not None:
            self.draw_cavities(self.results.center_cavities,
                               config.Colors.center_cavity, 'center cavity',
                               self.settings.visible_center_cavity_indices)

    def draw_cavities(self, cavities, color, cavity_type, indices=None):
        if indices is None:
            indices = range(self.results.domains.number)
        for index in set(indices):
            if 0 <= index < len(cavities.triangles):
                triangles = cavities.triangles[index]
                gr3._gr3.gr3_setobjectid(gr3.c_int(len(self.objectids)))
                self.objectids.append((cavity_type, index))
                mesh = gr3.createmesh(triangles.shape[1] * 3,
                                      triangles[0, :, :, :],
                                      triangles[1, :, :, :],
                                      [color] * (triangles.shape[1] * 3))
                gr3.drawmesh(mesh, 1, (0, 0, 0), (0, 0, 1), (0, 1, 0),
                             (1, 1, 1), (1, 1, 1))
                gr3.deletemesh(c_int(mesh.value))
>>>>>>> c090bcb7
        gr3._gr3.gr3_setobjectid(gr3.c_int(0))

    def zoom(self, delta):
        """
        Adjust the zoom level.

        **Parameters:**
            `delta` :
                the increment of the distance from the camera to the center
        """
        zoom_v = 1./20
        zoom_cap = self.d + zoom_v*delta < (self.max_side_lengths)*4
        if self.d + zoom_v * delta > 0 and zoom_cap:
            self.d += zoom_v * delta

    def translate_mouse(self, dx, dy):
        """
        Translate the model.
        """
        trans_v = 1./1000
        trans_factor = trans_v * max(self.d, 20)
        m = create_translation_matrix_homogenous(-dx * trans_factor,
                                                  dy * trans_factor, 0)
        self.mat = self.mat.dot(m)

    def set_focus_on(self, x, y, z):
        self.mat[:3, 3] = (x, y, z)

    def rotate_mouse(self, dx, dy):
        """
        Rotate the model according to a mouse movement (dx, dy) on the screen.
        """
        rot_v = 1./13000
        if dx == 0 and dy == 0:
            return
        rot_axis = np.array((-dy, -dx, 0.0))
        rot_factor = max(self.d, 20) * rot_v * la.norm(rot_axis)
        # rotation matrix with min rotation angle
        m = create_rotation_matrix_homogenous(rot_factor, rot_axis[0], rot_axis[1], rot_axis[2])
        self.mat = self.mat.dot(m)

    def reset_view(self):
        self.mat = np.eye(4)

    def set_camera(self, width, height):
        """
        Update the shown scene after the perspective has changed.
        """
        rightt = self.mat[:3, 0]
        upt = self.mat[:3, 1]
        pt = self.mat[:3, 2] * self.d
        t = self.mat[:3, 3]

        self.proj_mat = create_perspective_projection_matrix(np.radians(self.fov), 1. * width / height, self.near, self.far)
        gr3.setcameraprojectionparameters(self.fov, self.near, self.far)
        self.lookat_mat = create_look_at_matrix(pt + t, t, upt)
        gr3.cameralookat(pt[0] + t[0], pt[1] + t[1], pt[2] + t[2], t[0], t[1], t[2], upt[0], upt[1], upt[2])

    def paint(self, width, height):
        """
        Refresh the OpenGL scene.
        """
        self.width = width
        self.height = height
        self.set_camera(width, height)
        gr3.drawimage(0, width, 0, height, width, height, gr3.GR3_Drawable.GR3_DRAWABLE_OPENGL)

    def save_screenshot(self, file_name, width=3840, height=2160):
        """
        Save a screenshot in the given resolution.
        """
        gr3.export(file_name, width, height)

    def get_object_at_2dposition(self, x, y):
        oid = gr3.c_int(0)
        gr3._gr3.gr3_selectid(gr3.c_int(x), gr3.c_int(y), gr3.c_int(self.width), gr3.c_int(self.height), gr3.byref(oid))
        return self.objectids[oid.value]

    def get_object_at_3dposition(self, x, y, z):
        if self.results is None:
            return None
        if self.results.atoms is not None:
            positions = self.results.atoms.positions
            distances = la.norm(positions - (x, y, z), axis=1)
            nearest_atom_index = np.argmin(distances)

            # calculate atom radius
            edges = self.results.atoms.volume.edges
            edge_directions = [[edge[1][i]-edge[0][i] for i in range(3)] for edge in edges]
            edge_lengths = [sum([c*c for c in edge])**0.5 for edge in edge_directions]
            edge_radius = min(edge_lengths)/200
            atom_radius = 4*edge_radius

            if 0.95 < distances[nearest_atom_index]/atom_radius < 1.05:
                return ('atom', nearest_atom_index)

class VisualizationSettings(object):
    """
    Container for settings that control which part of the data is visualized.
    Attributes:

        `show_domains`

        `show_surface_cavities`

        `show_center_cavities`

        `show_atoms`

        `show_bounding_box`

    """
    def __init__(self, domains=False, show_surface_cavities=True,
                 show_center_cavities=False, atoms=True, bonds=True,
                 bounding_box=True,
                 visible_atom_indices=None,
                 visible_domain_indices=None,
                 visible_surface_cavity_indices=None,
                 visible_center_cavity_indices=None):
        self.show_domains = domains
        self.visible_domain_indices = visible_domain_indices
        self.show_surface_cavities = show_surface_cavities
        self.visible_surface_cavity_indices = visible_surface_cavity_indices
        self.show_center_cavities = show_center_cavities
        self.visible_center_cavity_indices = visible_center_cavity_indices
        self.show_atoms = atoms
        self.visible_atom_indices = visible_atom_indices
        self.show_bonds = bonds
        self.show_bounding_box = bounding_box<|MERGE_RESOLUTION|>--- conflicted
+++ resolved
@@ -132,27 +132,6 @@
             return
         if show_domains and self.results.domains is not None:
             self.draw_cavities(self.results.domains,
-<<<<<<< HEAD
-                               config.Colors.domain, 'domain')
-        if show_surface_cavities and self.results.surface_cavities is not None:
-            self.draw_cavities(self.results.surface_cavities,
-                               config.Colors.cavity, 'surface cavity')
-        if show_center_cavities and self.results.center_cavities is not None:
-            self.draw_cavities(self.results.center_cavities,
-                               config.Colors.alt_cavity, 'center cavity')
-
-    def draw_cavities(self, cavities, color, cavity_type):
-        for index, triangles in enumerate(cavities.triangles):
-            gr3._gr3.gr3_setobjectid(gr3.c_int(len(self.objectids)))
-            self.objectids.append((cavity_type, index))
-            mesh = gr3.createmesh(triangles.shape[1] * 3,
-                                  triangles[0, :, :, :],
-                                  triangles[1, :, :, :],
-                                  [color] * (triangles.shape[1] * 3))
-            gr3.drawmesh(mesh, 1, (0, 0, 0), (0, 0, 1), (0, 1, 0),
-                         (1, 1, 1), (1, 1, 1))
-            gr3.deletemesh(c_int(mesh.value))
-=======
                                config.Colors.domain, 'domain',
                                self.settings.visible_domain_indices)
         if show_surface_cavities and self.results.surface_cavities is not None:
@@ -179,7 +158,6 @@
                 gr3.drawmesh(mesh, 1, (0, 0, 0), (0, 0, 1), (0, 1, 0),
                              (1, 1, 1), (1, 1, 1))
                 gr3.deletemesh(c_int(mesh.value))
->>>>>>> c090bcb7
         gr3._gr3.gr3_setobjectid(gr3.c_int(0))
 
     def zoom(self, delta):
