--- conflicted
+++ resolved
@@ -63,13 +63,8 @@
 contain the relevant information.
 
 Author: Florian Rhiem <f.rhiem@fz-juelich.de>
-<<<<<<< HEAD
-'''
-from math import ceil, floor, sqrt
-=======
 """
 from math import ceil, floor
->>>>>>> 15eae7de
 import itertools
 import sys
 import numpy as np
@@ -97,19 +92,7 @@
         discretization and filled with zeros.
      2. For each atom, all points in the grid closer to this atom than the
         discrete cavity cutoff radius are set to a point indicating the atom
-<<<<<<< HEAD
-        index (atom_index+1) of the closest atom.
-     3. At this point, every point in the grid which is inside of the volume and
-        still has a value of zero is part of a cavity domain. To find these 
-        domains, an optimized split and merge algorithm is applied to the whole grid. 
-        It returns the center and surface points of each cavity domain (points with 
-        a neighbor outside of the cavity domain) stored in lists. Points inside 
-        of a domain are marked with a negative value indicating which domain 
-        they are part of.
-    '''
-=======
-        index (atom_index+1). This is done with a 'sphere grid', which can be
-        reused for atoms with the same discrete radius.
+        index (atom_index+1).
      3. At this point, every point in the grid which is inside of the volume
         and still has a value of zero is part of a cavity domain. To find these
         domains, an optimized split and merge algorithm is applied to the whole
@@ -118,7 +101,6 @@
         Points inside of a domain are marked with a negative value indicating
         which domain they are part of.
     """
->>>>>>> 15eae7de
 
     def __init__(self, discretization, atom_discretization):
         # step 1
@@ -134,21 +116,15 @@
                 self.discretization.combined_translation_vectors + [(0, 0, 0)],
                 self.discretization.grid)
         # step 3
-        self.centers, self.surface_point_list = start_split_and_merge_pipeline(
-                self.grid,
-                self.discretization.grid,
-                self.atom_discretization.discrete_positions,
-                self.discretization.combined_translation_vectors,
-                self.discretization.get_translation_vector)
+        self.centers, self.surface_point_list = start_split_and_merge_pipeline(self.grid, self.discretization.grid,
+                                                                               self.atom_discretization.discrete_positions,
+                                                                               self.discretization.combined_translation_vectors,
+                                                                               self.discretization.get_translation_vector)
         print_message("number of domains:", len(self.centers))
         self.domain_volumes = []
         for domain_index in range(len(self.centers)):
             domain_volume = (self.grid == -(domain_index + 1)).sum() * (self.discretization.s_step ** 3)
             self.domain_volumes.append(domain_volume)
-            rmax2 = 0
-            for surface_point in self.surface_point_list[domain_index]:
-                r2 = sum([(cx - sx)**2 for cx, sx in zip(self.centers[domain_index], surface_point)])
-                rmax2 = max(rmax2, r2)
         self.triangles()
 
     def triangles(self):
@@ -178,14 +154,6 @@
 class CavityCalculation:
     """
     Cavity domain calulation is performed by the following steps:
-<<<<<<< HEAD
-     1. The discrete volume grid is divided into subgrid cells with a side length 
-        based on the maximum discrete cavity cutoff radius. For each subgrid, a
-        tuple of three lists is stored.
-     2. The first list for each subgrid cell is filled with the atoms inside the
-        cell (their 'real' positions, which might be outside of the volume).
-     3. The second and third lists are filled with surface points and their 
-=======
      1. The discrete volume grid is divided into subgrid cells with a side
         length based on the maximum discrete cavity cutoff radius. For each
         subgrid, a tuple of three lists is stored (in self.sg).
@@ -193,7 +161,6 @@
         the cell (their 'real' positions, which might be outside of the
         volume).
      3. The second and third lists are filled with surface points and their
->>>>>>> 15eae7de
         domain index. (These might also be moved with the translation vectors
         and might thereby also be outside of the volume.)
      4. A new grid is created (grid3) and each point in this grid is set to
